--- conflicted
+++ resolved
@@ -84,12 +84,8 @@
 			fmt.Println("decode error:", err)
 			return nil, err
 		}
-<<<<<<< HEAD
+		decoded = gzipDecompress(decoded)
 
-=======
-		decoded = gzipDecompress(decoded)
-		fmt.Println("certPem", string(decoded))
->>>>>>> ddaba8a7
 		certPem := string(decoded)
 
 		if certPem != "" {
