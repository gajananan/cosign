--- conflicted
+++ resolved
@@ -161,14 +161,6 @@
 	if err != nil {
 		fmt.Errorf("error: %v", err)
 	}
-<<<<<<< HEAD
-
-=======
-	pretty.Printf("\n%# v\n\n", m)
-	fmt.Println("signature:", base64.StdEncoding.EncodeToString(sig))
-	fmt.Println("cert", base64.StdEncoding.EncodeToString(gzipCompress(pemBytes)))
-	fmt.Println("keyRef", keyRef)
->>>>>>> ddaba8a7
 	mMeta, ok := m["metadata"]
 	if !ok {
 		return fmt.Errorf("there is no `metadata` in this payload")
